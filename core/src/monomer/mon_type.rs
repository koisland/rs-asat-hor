use std::{fmt::Display, str::FromStr};

use eyre::bail;

<<<<<<< HEAD
#[derive(Debug, Clone, PartialEq, Eq, Hash)]
pub enum MonomerType {
=======
#[derive(Debug, Clone, PartialEq, Eq)]
pub enum MonomerHOR {
>>>>>>> 60babebd
    H1,
    H2,
    H3,
    H4,
    H5,
    H6,
    H7,
    H8,
    H9,
}

impl FromStr for MonomerHOR {
    type Err = eyre::Error;

    fn from_str(s: &str) -> Result<Self, Self::Err> {
        Ok(match s {
            "H1" => MonomerHOR::H1,
            "H2" => MonomerHOR::H2,
            "H3" => MonomerHOR::H3,
            "H4" => MonomerHOR::H4,
            "H5" => MonomerHOR::H5,
            "H6" => MonomerHOR::H6,
            "H7" => MonomerHOR::H7,
            "H8" => MonomerHOR::H8,
            "H9" => MonomerHOR::H9,
            _ => bail!("Unknown monomer type, {s}."),
        })
    }
}

impl Display for MonomerHOR {
    fn fmt(&self, f: &mut std::fmt::Formatter<'_>) -> std::fmt::Result {
        write!(
            f,
            "{}",
            match self {
                MonomerHOR::H1 => "H1",
                MonomerHOR::H2 => "H2",
                MonomerHOR::H3 => "H3",
                MonomerHOR::H4 => "H4",
                MonomerHOR::H5 => "H5",
                MonomerHOR::H6 => "H6",
                MonomerHOR::H7 => "H7",
                MonomerHOR::H8 => "H8",
                MonomerHOR::H9 => "H9",
            }
        )
    }
}

#[derive(Debug, Clone, PartialEq, Eq)]
pub enum AncestralMonomer {
    W1,
    Ca,
    La,
    Ba,
    Ja,
    Na,
    Fa,
    Oa,
    J1,
    R1,
    W3,
    Aa,
    M1,
    R2,
    Ea,
    Ia,
    W5,
    Qa,
    Ga,
    Ta,
    D2,
    W2,
    D1,
    Ka,
    Ha,
    Pa,
    J2,
    W4,
}

impl FromStr for AncestralMonomer {
    type Err = eyre::Error;

    fn from_str(s: &str) -> Result<Self, Self::Err> {
        Ok(match s {
            "W1" => AncestralMonomer::W1,
            "Ca" => AncestralMonomer::Ca,
            "La" => AncestralMonomer::La,
            "Ba" => AncestralMonomer::Ba,
            "Ja" => AncestralMonomer::Ja,
            "Na" => AncestralMonomer::Na,
            "Fa" => AncestralMonomer::Fa,
            "Oa" => AncestralMonomer::Oa,
            "J1" => AncestralMonomer::J1,
            "R1" => AncestralMonomer::R1,
            "W3" => AncestralMonomer::W3,
            "Aa" => AncestralMonomer::Aa,
            "M1" => AncestralMonomer::M1,
            "R2" => AncestralMonomer::R2,
            "Ea" => AncestralMonomer::Ea,
            "Ia" => AncestralMonomer::Ia,
            "W5" => AncestralMonomer::W5,
            "Qa" => AncestralMonomer::Qa,
            "Ga" => AncestralMonomer::Ga,
            "Ta" => AncestralMonomer::Ta,
            "D2" => AncestralMonomer::D2,
            "W2" => AncestralMonomer::W2,
            "D1" => AncestralMonomer::D1,
            "Ka" => AncestralMonomer::Ka,
            "Ha" => AncestralMonomer::Ha,
            "Pa" => AncestralMonomer::Pa,
            "J2" => AncestralMonomer::J2,
            "W4" => AncestralMonomer::W4,
            _ => bail!("Unknown monomer type, {s}."),
        })
    }
}<|MERGE_RESOLUTION|>--- conflicted
+++ resolved
@@ -2,13 +2,8 @@
 
 use eyre::bail;
 
-<<<<<<< HEAD
 #[derive(Debug, Clone, PartialEq, Eq, Hash)]
-pub enum MonomerType {
-=======
-#[derive(Debug, Clone, PartialEq, Eq)]
 pub enum MonomerHOR {
->>>>>>> 60babebd
     H1,
     H2,
     H3,
